"""Module containing built-in fitting models."""
import numpy as np

from . import lineshapes
from .asteval import Interpreter
from .astutils import get_ast_names
from .lineshapes import (breit_wigner, damped_oscillator, dho, donaich,
                         expgaussian, exponential, gaussian, linear, lognormal,
                         lorentzian, moffat, parabolic, pearson7, powerlaw,
                         pvoigt, rectangle, skewed_gaussian, step, students_t,
                         voigt)
from .model import Model


class DimensionalError(Exception):
    """TODO: class docstring."""
    pass


def _validate_1d(independent_vars):
    if len(independent_vars) != 1:
        raise DimensionalError(
            "This model requires exactly one independent variable.")


def index_of(arr, val):
    """Return index of array nearest to a value."""
    if val < min(arr):
        return 0
    return np.abs(arr-val).argmin()


def fwhm_expr(model):
    """Return constraint expression for fwhm."""
    fmt = "{factor:.7f}*{prefix:s}sigma"
    return fmt.format(factor=model.fwhm_factor, prefix=model.prefix)


def height_expr(model):
    """Return constraint expression for maximum peak height."""
    fmt = "{factor:.7f}*{prefix:s}amplitude/max(1.e-15, {prefix:s}sigma)"
    return fmt.format(factor=model.height_factor, prefix=model.prefix)


def guess_from_peak(model, y, x, negative, ampscale=1.0, sigscale=1.0):
    """Estimate amp, cen, sigma for a peak, create params."""
    if x is None:
        return 1.0, 0.0, 1.0
    maxy, miny = max(y), min(y)
    maxx, minx = max(x), min(x)
    imaxy = index_of(y, maxy)
    cen = x[imaxy]
    amp = (maxy - miny)*3.0
    sig = (maxx-minx)/6.0

    halfmax_vals = np.where(y > (maxy+miny)/2.0)[0]
    if negative:
        imaxy = index_of(y, miny)
        amp = -(maxy - miny)*3.0
        halfmax_vals = np.where(y < (maxy+miny)/2.0)[0]
    if len(halfmax_vals) > 2:
        sig = (x[halfmax_vals[-1]] - x[halfmax_vals[0]])/2.0
        cen = x[halfmax_vals].mean()
    amp = amp*sig*ampscale
    sig = sig*sigscale

    pars = model.make_params(amplitude=amp, center=cen, sigma=sig)
    pars['%ssigma' % model.prefix].set(min=0.0)
    return pars


def update_param_vals(pars, prefix, **kwargs):
    """Update parameter values with keyword arguments."""
    for key, val in kwargs.items():
        pname = "%s%s" % (prefix, key)
        if pname in pars:
            pars[pname].value = val
    return pars


COMMON_INIT_DOC = """
    Parameters
    ----------
    independent_vars : ['x']
        Arguments to func that are independent variables.
    prefix : str, optional
        String to prepend to parameter names, needed to add two Models that
        have parameter names in common.
    nan_policy : str, optional
        How to handle NaN and missing values in data. Must be one of:
        'raise' (default), 'propagate', or 'omit'. See Notes below.
    missing : str, optional
        Synonym for 'nan_policy' for backward compatibility.
    **kwargs : optional
        Keyword arguments to pass to :class:`Model`.

    Notes
    -----
    1. nan_policy sets what to do when a NaN or missing value is seen in the
    data. Should be one of:

        - 'raise' : Raise a ValueError (default)
        - 'propagate' : do nothing
        - 'omit' : (was 'drop') drop missing data

    2. The `missing` argument is deprecated in lmfit 0.9.8 and will be
    removed in a later version. Use `nan_policy` instead, as it is
    consistent with the Minimizer class.

    """

COMMON_GUESS_DOC = """Guess starting values for the parameters of a model.

    Parameters
    ----------
    data : array_like
        Array of data to use to guess parameter values.
    **kws : optional
        Additional keyword arguments, passed to model function.

    Returns
    -------
    params : Parameters

    """

COMMON_DOC = COMMON_INIT_DOC


class ConstantModel(Model):
    """Constant model, with a single Parameter: ``c``.

    Note that this is 'constant' in the sense of having no dependence on
    the independent variable ``x``, not in the sense of being non-varying.
    To be clear, ``c`` will be a Parameter that will be varied
    in the fit (by default, of course).

    """

    def __init__(self, independent_vars=['x'], prefix='', nan_policy='raise',
                 **kwargs):
        kwargs.update({'prefix': prefix, 'nan_policy': nan_policy,
                       'independent_vars': independent_vars})

        def constant(x, c=0.0):
            return c
        super(ConstantModel, self).__init__(constant, **kwargs)

    def guess(self, data, **kwargs):
        pars = self.make_params()

        pars['%sc' % self.prefix].set(value=data.mean())
        return update_param_vals(pars, self.prefix, **kwargs)

    __init__.__doc__ = COMMON_INIT_DOC
    guess.__doc__ = COMMON_GUESS_DOC


class ComplexConstantModel(Model):
    """Complex constant model, with wo Parameters: ``re``, and ``im``.

    Note that ``re`` and ``im`` are 'constant' in the sense of having no
    dependence on the independent variable ``x``, not in the sense of
    being non-varying. To be clear, ``re`` and ``im`` will be Parameters
    that will be varied in the fit (by default, of course).

    """

    def __init__(self, independent_vars=['x'], prefix='', nan_policy='raise',
                 name=None, **kwargs):
        kwargs.update({'prefix': prefix, 'nan_policy': nan_policy,
                       'independent_vars': independent_vars})

        def constant(x, re=0., im=0.):
            return re + 1j*im
        super(ComplexConstantModel, self).__init__(constant, **kwargs)

    def guess(self, data, **kwargs):
        pars = self.make_params()
        pars['%sre' % self.prefix].set(value=data.real.mean())
        pars['%sim' % self.prefix].set(value=data.imag.mean())
        return update_param_vals(pars, self.prefix, **kwargs)

    __init__.__doc__ = COMMON_INIT_DOC
    guess.__doc__ = COMMON_GUESS_DOC


class LinearModel(Model):
    """Linear model, with two Parameters ``intercept`` and ``slope``.

    Defined as:

    .. math::

        f(x; m, b) = m x + b

    with  ``slope`` for :math:`m` and  ``intercept`` for :math:`b`.

    """

    def __init__(self, independent_vars=['x'], prefix='', nan_policy='raise',
                 **kwargs):
        kwargs.update({'prefix': prefix, 'nan_policy': nan_policy,
                       'independent_vars': independent_vars})
        super(LinearModel, self).__init__(linear, **kwargs)

    def guess(self, data, x=None, **kwargs):
        sval, oval = 0., 0.
        if x is not None:
            sval, oval = np.polyfit(x, data, 1)
        pars = self.make_params(intercept=oval, slope=sval)
        return update_param_vals(pars, self.prefix, **kwargs)

    __init__.__doc__ = COMMON_INIT_DOC
    guess.__doc__ = COMMON_GUESS_DOC


class QuadraticModel(Model):
    """A quadratic model, with three Parameters ``a``, ``b``, and ``c``.

    Defined as:

    .. math::

        f(x; a, b, c) = a x^2 + b x + c

    """

    def __init__(self, independent_vars=['x'], prefix='', nan_policy='raise',
                 **kwargs):
        kwargs.update({'prefix': prefix, 'nan_policy': nan_policy,
                       'independent_vars': independent_vars})
        super(QuadraticModel, self).__init__(parabolic, **kwargs)

    def guess(self, data, x=None, **kwargs):
        a, b, c = 0., 0., 0.
        if x is not None:
            a, b, c = np.polyfit(x, data, 2)
        pars = self.make_params(a=a, b=b, c=c)
        return update_param_vals(pars, self.prefix, **kwargs)

    __init__.__doc__ = COMMON_INIT_DOC
    guess.__doc__ = COMMON_GUESS_DOC


ParabolicModel = QuadraticModel


class PolynomialModel(Model):
    r"""A polynomial model with up to 7 Parameters, specfied by ``degree``.

    .. math::

        f(x; c_0, c_1, \ldots, c_7) = \sum_{i=0, 7} c_i  x^i

    with parameters ``c0``, ``c1``, ..., ``c7``.  The supplied ``degree``
    will specify how many of these are actual variable parameters.  This
    uses :numpydoc:`polyval` for its calculation of the polynomial.

    """

    MAX_DEGREE = 7
    DEGREE_ERR = "degree must be an integer less than %d."

    def __init__(self, degree, independent_vars=['x'], prefix='',
                 nan_policy='raise', **kwargs):
        kwargs.update({'prefix': prefix, 'nan_policy': nan_policy,
                       'independent_vars': independent_vars})
        if not isinstance(degree, int) or degree > self.MAX_DEGREE:
            raise TypeError(self.DEGREE_ERR % self.MAX_DEGREE)

        self.poly_degree = degree
        pnames = ['c%i' % (i) for i in range(degree + 1)]
        kwargs['param_names'] = pnames

        def polynomial(x, c0=0, c1=0, c2=0, c3=0, c4=0, c5=0, c6=0, c7=0):
            return np.polyval([c7, c6, c5, c4, c3, c2, c1, c0], x)

        super(PolynomialModel, self).__init__(polynomial, **kwargs)

    def guess(self, data, x=None, **kwargs):
        pars = self.make_params()
        if x is not None:
            out = np.polyfit(x, data, self.poly_degree)
            for i, coef in enumerate(out[::-1]):
                pars['%sc%i' % (self.prefix, i)].set(value=coef)
        return update_param_vals(pars, self.prefix, **kwargs)

    __init__.__doc__ = COMMON_INIT_DOC
    guess.__doc__ = COMMON_GUESS_DOC


class GaussianModel(Model):
    r"""A model based on a Gaussian or normal distribution lineshape (see
    https://en.wikipedia.org/wiki/Normal_distribution), with three Parameters:
    ``amplitude``, ``center``, and ``sigma``.
    In addition, parameters ``fwhm`` and ``height`` are included as constraints
    to report full width at half maximum and maximum peak height, respectively.

    .. math::

        f(x; A, \mu, \sigma) = \frac{A}{\sigma\sqrt{2\pi}} e^{[{-{(x-\mu)^2}/{{2\sigma}^2}}]}

    where the parameter ``amplitude`` corresponds to :math:`A`, ``center`` to
    :math:`\mu`, and ``sigma`` to :math:`\sigma`.  The full width at
    half maximum is :math:`2\sigma\sqrt{2\ln{2}}`, approximately
    :math:`2.3548\sigma`.

    """

    fwhm_factor = 2.354820
    height_factor = 1./np.sqrt(2*np.pi)

    def __init__(self, independent_vars=['x'], prefix='', nan_policy='raise',
                 **kwargs):
        kwargs.update({'prefix': prefix, 'nan_policy': nan_policy,
                       'independent_vars': independent_vars})
        super(GaussianModel, self).__init__(gaussian, **kwargs)
        self.set_param_hint('sigma', min=0)
        self.set_param_hint('fwhm', expr=fwhm_expr(self))
        self.set_param_hint('height', expr=height_expr(self))

    def guess(self, data, x=None, negative=False, **kwargs):
        pars = guess_from_peak(self, data, x, negative)
        return update_param_vals(pars, self.prefix, **kwargs)

    __init__.__doc__ = COMMON_INIT_DOC
    guess.__doc__ = COMMON_GUESS_DOC


class LorentzianModel(Model):
    r"""A model based on a Lorentzian or Cauchy-Lorentz distribution function
    (see https://en.wikipedia.org/wiki/Cauchy_distribution), with three Parameters:
    ``amplitude``, ``center``, and ``sigma``.
    In addition, parameters ``fwhm`` and ``height`` are included as constraints
    to report full width at half maximum and maximum peak height, respectively.

    .. math::

        f(x; A, \mu, \sigma) = \frac{A}{\pi} \big[\frac{\sigma}{(x - \mu)^2 + \sigma^2}\big]

    where the parameter ``amplitude`` corresponds to :math:`A`, ``center`` to
    :math:`\mu`, and ``sigma`` to :math:`\sigma`.  The full width at
    half maximum is :math:`2\sigma`.

    """

    fwhm_factor = 2.0
    height_factor = 1./np.pi

    def __init__(self, independent_vars=['x'], prefix='', nan_policy='raise',
                 **kwargs):
        kwargs.update({'prefix': prefix, 'nan_policy': nan_policy,
                       'independent_vars': independent_vars})
        super(LorentzianModel, self).__init__(lorentzian, **kwargs)
        self.set_param_hint('sigma', min=0)
        self.set_param_hint('fwhm', expr=fwhm_expr(self))
        self.set_param_hint('height', expr=height_expr(self))

    def guess(self, data, x=None, negative=False, **kwargs):
        pars = guess_from_peak(self, data, x, negative, ampscale=1.25)
        return update_param_vals(pars, self.prefix, **kwargs)

    __init__.__doc__ = COMMON_INIT_DOC
    guess.__doc__ = COMMON_GUESS_DOC


class VoigtModel(Model):
    r"""A model based on a Voigt distribution function (see
    https://en.wikipedia.org/wiki/Voigt_profile), with four Parameters:
    ``amplitude``, ``center``, ``sigma``, and ``gamma``.  By default,
    ``gamma`` is constrained to have a value equal to ``sigma``, though it
    can be varied independently.  In addition, parameters ``fwhm`` and
    ``height`` are included as constraints to report full width at half
    maximum and maximum peak height, respectively.  The definition for the
    Voigt function used here is

    .. math::

        f(x; A, \mu, \sigma, \gamma) = \frac{A \textrm{Re}[w(z)]}{\sigma\sqrt{2 \pi}}

    where

    .. math::
        :nowrap:

        \begin{eqnarray*}
            z &=& \frac{x-\mu +i\gamma}{\sigma\sqrt{2}} \\
            w(z) &=& e^{-z^2}{\operatorname{erfc}}(-iz)
        \end{eqnarray*}

    and :func:`erfc` is the complementary error function.  As above,
    ``amplitude`` corresponds to :math:`A`, ``center`` to
    :math:`\mu`, and ``sigma`` to :math:`\sigma`. The parameter ``gamma``
    corresponds  to :math:`\gamma`.
    If ``gamma`` is kept at the default value (constrained to ``sigma``),
    the full width at half maximum is approximately :math:`3.6013\sigma`.

    """

    fwhm_factor = 3.60131

    def __init__(self, independent_vars=['x'], prefix='', nan_policy='raise',
                 **kwargs):
        kwargs.update({'prefix': prefix, 'nan_policy': nan_policy,
                       'independent_vars': independent_vars})
        super(VoigtModel, self).__init__(voigt, **kwargs)
        self.set_param_hint('sigma', min=0)
        self.set_param_hint('gamma', expr='%ssigma' % self.prefix)
        self.set_param_hint('fwhm', expr=fwhm_expr(self))

        fmt = ("{prefix:s}amplitude*wofz((1j*{prefix:s}gamma)/"
               "({prefix:s}sigma*sqrt(2))).real/({prefix:s}sigma*sqrt(2*pi))")
        self.set_param_hint('height', expr=fmt.format(prefix=self.prefix))

    def guess(self, data, x=None, negative=False, **kwargs):
        pars = guess_from_peak(self, data, x, negative,
                               ampscale=1.5, sigscale=0.65)
        return update_param_vals(pars, self.prefix, **kwargs)

    __init__.__doc__ = COMMON_INIT_DOC
    guess.__doc__ = COMMON_GUESS_DOC


class PseudoVoigtModel(Model):
    r"""A model based on a pseudo-Voigt distribution function
    (see https://en.wikipedia.org/wiki/Voigt_profile#Pseudo-Voigt_Approximation),
    which is a weighted sum of a Gaussian and Lorentzian distribution function
    that share values for ``amplitude`` (:math:`A`), ``center`` (:math:`\mu`)
    and full width at half maximum ``fwhm`` (and so have  constrained values of
    ``sigma`` (:math:`\sigma`) and ``height`` (maximum peak height).
    A parameter ``fraction`` (:math:`\alpha`) controls the relative weight of
    the Gaussian and Lorentzian components, giving the full definition of

    .. math::

        f(x; A, \mu, \sigma, \alpha) = \frac{(1-\alpha)A}{\sigma_g\sqrt{2\pi}}
        e^{[{-{(x-\mu)^2}/{{2\sigma_g}^2}}]}
        + \frac{\alpha A}{\pi} \big[\frac{\sigma}{(x - \mu)^2 + \sigma^2}\big]

    where :math:`\sigma_g = {\sigma}/{\sqrt{2\ln{2}}}` so that the full width
    at half maximum of each component and of the sum is :math:`2\sigma`. The
    :meth:`guess` function always sets the starting value for ``fraction`` at 0.5.

    """

    fwhm_factor = 2.0

    def __init__(self, independent_vars=['x'], prefix='', nan_policy='raise',
                 **kwargs):
        kwargs.update({'prefix': prefix, 'nan_policy': nan_policy,
                       'independent_vars': independent_vars})
        super(PseudoVoigtModel, self).__init__(pvoigt, **kwargs)
        self.set_param_hint('sigma', min=0)
        self.set_param_hint('fraction', value=0.5, min=0.0, max=1.0)
        self.set_param_hint('fwhm', expr=fwhm_expr(self))
        fmt = ("(((1-{prefix:s}fraction)*{prefix:s}amplitude)/"
               "({prefix:s}sigma*sqrt(pi/log(2)))+"
               "({prefix:s}fraction*{prefix:s}amplitude)/"
               "(pi*{prefix:s}sigma))")
        self.set_param_hint('height', expr=fmt.format(prefix=self.prefix))

    def guess(self, data, x=None, negative=False, **kwargs):
        pars = guess_from_peak(self, data, x, negative, ampscale=1.25)
        pars['%sfraction' % self.prefix].set(value=0.5, min=0.0, max=1.0)
        return update_param_vals(pars, self.prefix, **kwargs)

    __init__.__doc__ = COMMON_INIT_DOC
    guess.__doc__ = COMMON_GUESS_DOC


class MoffatModel(Model):
    r"""A model based on the Moffat distribution function
    (see https://en.wikipedia.org/wiki/Moffat_distribution), with four Parameters:
    ``amplitude`` (:math:`A`), ``center`` (:math:`\mu`), a width parameter
    ``sigma`` (:math:`\sigma`) and an exponent ``beta`` (:math:`\beta`).
    In addition, parameters ``fwhm`` and ``height`` are included as constraints
    to report full width at half maximum and maximum peak height, respectively.

    .. math::

        f(x; A, \mu, \sigma, \beta) = A \big[(\frac{x-\mu}{\sigma})^2+1\big]^{-\beta}

    the full width have maximum is :math:`2\sigma\sqrt{2^{1/\beta}-1}`.
    The :meth:`guess` function always sets the starting value for ``beta`` to 1.

    Note that for (:math:`\beta=1`) the Moffat has a Lorentzian shape.

    """

    def __init__(self, independent_vars=['x'], prefix='', nan_policy='raise',
                 **kwargs):
        kwargs.update({'prefix': prefix, 'nan_policy': nan_policy,
                       'independent_vars': independent_vars})
        super(MoffatModel, self).__init__(moffat, **kwargs)
        self.set_param_hint('sigma', min=0)
        self.set_param_hint('beta')
        self.set_param_hint('fwhm', expr="2*%ssigma*sqrt(2**(1.0/%sbeta)-1)" % (self.prefix, self.prefix))
        self.set_param_hint('height', expr="%samplitude" % self.prefix)

    def guess(self, data, x=None, negative=False, **kwargs):
        pars = guess_from_peak(self, data, x, negative, ampscale=0.5, sigscale=1.)
        return update_param_vals(pars, self.prefix, **kwargs)

    __init__.__doc__ = COMMON_INIT_DOC
    guess.__doc__ = COMMON_GUESS_DOC


class Pearson7Model(Model):
    r"""A model based on a Pearson VII distribution (see
    https://en.wikipedia.org/wiki/Pearson_distribution#The_Pearson_type_VII_distribution),
    with four parameters: ``amplitude`` (:math:`A`), ``center``
    (:math:`\mu`), ``sigma`` (:math:`\sigma`), and ``exponent`` (:math:`m`).
    In addition, parameters ``fwhm`` and ``height`` are included as constraints
    to report full width at half maximum and maximum peak height, respectively.

    .. math::

        f(x; A, \mu, \sigma, m) = \frac{A}{\sigma{\beta(m-\frac{1}{2}, \frac{1}{2})}} \bigl[1 + \frac{(x-\mu)^2}{\sigma^2}  \bigr]^{-m}

    where :math:`\beta` is the beta function (see :scipydoc:`special.beta`)
    The :meth:`guess` function always gives a starting value for ``exponent``
    of 1.5.  In addition, parameters ``fwhm`` and ``height`` are included as
    constraints to report full width at half maximum and maximum peak height,
    respectively.

    """

    fwhm_factor = 1.0

    def __init__(self, independent_vars=['x'], prefix='', nan_policy='raise',
                 **kwargs):
        kwargs.update({'prefix': prefix, 'nan_policy': nan_policy,
                       'independent_vars': independent_vars})
        super(Pearson7Model, self).__init__(pearson7, **kwargs)
        self.set_param_hint('expon', value=1.5, max=100)
        fmt = ("sqrt(2**(1/{prefix:s}expon)-1)*2*{prefix:s}sigma")
        self.set_param_hint('fwhm', expr=fmt.format(prefix=self.prefix))
        fmt = ("{prefix:s}amplitude * gamfcn({prefix:s}expon)/"
               "(gamfcn(0.5)*gamfcn({prefix:s}expon-0.5)*{prefix:s}sigma)")
        self.set_param_hint('height', expr=fmt.format(prefix=self.prefix))

    def guess(self, data, x=None, negative=False, **kwargs):
        pars = guess_from_peak(self, data, x, negative)
        pars['%sexpon' % self.prefix].set(value=1.5)
        return update_param_vals(pars, self.prefix, **kwargs)

    __init__.__doc__ = COMMON_INIT_DOC
    guess.__doc__ = COMMON_GUESS_DOC


class StudentsTModel(Model):
    r"""A model based on a Student's t distribution function (see
    https://en.wikipedia.org/wiki/Student%27s_t-distribution), with three Parameters:
    ``amplitude`` (:math:`A`), ``center`` (:math:`\mu`) and ``sigma`` (:math:`\sigma`).
    In addition, parameters ``fwhm`` and ``height`` are included as constraints
    to report full width at half maximum and maximum peak height, respectively.

    .. math::

        f(x; A, \mu, \sigma) = \frac{A \Gamma(\frac{\sigma+1}{2})} {\sqrt{\sigma\pi}\,\Gamma(\frac{\sigma}{2})} \Bigl[1+\frac{(x-\mu)^2}{\sigma}\Bigr]^{-\frac{\sigma+1}{2}}


    where :math:`\Gamma(x)` is the gamma function.

    """

    def __init__(self, independent_vars=['x'], prefix='', nan_policy='raise',
                 **kwargs):
        kwargs.update({'prefix': prefix, 'nan_policy': nan_policy,
                       'independent_vars': independent_vars})
        super(StudentsTModel, self).__init__(students_t, **kwargs)
        self.set_param_hint('sigma', min=0.0, max=100)
        fmt = ("{prefix:s}amplitude*gamfcn(({prefix:s}sigma+1)/2)/"
               "(sqrt({prefix:s}sigma*pi)*gamfcn({prefix:s}sigma/2))")
        self.set_param_hint('height', expr=fmt.format(prefix=self.prefix))
        fmt = ("2*sqrt(2**(2/({prefix:s}sigma+1))*"
               "{prefix:s}sigma-{prefix:s}sigma)")
        self.set_param_hint('fwhm', expr=fmt.format(prefix=self.prefix))

    def guess(self, data, x=None, negative=False, **kwargs):
        pars = guess_from_peak(self, data, x, negative)
        return update_param_vals(pars, self.prefix, **kwargs)

    __init__.__doc__ = COMMON_INIT_DOC
    guess.__doc__ = COMMON_GUESS_DOC


class BreitWignerModel(Model):
    r"""A model based on a Breit-Wigner-Fano function (see
    https://en.wikipedia.org/wiki/Fano_resonance), with four Parameters:
    ``amplitude`` (:math:`A`), ``center`` (:math:`\mu`),
    ``sigma`` (:math:`\sigma`), and ``q`` (:math:`q`).
    In addition, parameters ``fwhm`` and ``height`` are included as constraints
    to report full width at half maximum and maximum peak height, respectively.

    .. math::

        f(x; A, \mu, \sigma, q) = \frac{A (q\sigma/2 + x - \mu)^2}{(\sigma/2)^2 + (x - \mu)^2}

    """

    def __init__(self, independent_vars=['x'], prefix='', nan_policy='raise',
                 **kwargs):
        kwargs.update({'prefix': prefix, 'nan_policy': nan_policy,
                       'independent_vars': independent_vars})
        super(BreitWignerModel, self).__init__(breit_wigner, **kwargs)
        self.set_param_hint('sigma', min=0.0)
        fmt = ("{prefix:s}amplitude*{prefix:s}q**2")
        self.set_param_hint('height', expr=fmt.format(prefix=self.prefix))
        fmt = ("2*(sqrt({prefix:s}q**2*{prefix:s}sigma**2*({prefix:s}q**2+2))/"
               "(2*({prefix:s}q**2)-2))")
        self.set_param_hint('fwhm', expr=fmt.format(prefix=self.prefix))

    def guess(self, data, x=None, negative=False, **kwargs):
        pars = guess_from_peak(self, data, x, negative)
        pars['%sq' % self.prefix].set(value=1.0)
        return update_param_vals(pars, self.prefix, **kwargs)

    __init__.__doc__ = COMMON_INIT_DOC
    guess.__doc__ = COMMON_GUESS_DOC


class LognormalModel(Model):
    r"""A model based on the Log-normal distribution function
    (see https://en.wikipedia.org/wiki/Lognormal), with three Parameters
    ``amplitude`` (:math:`A`), ``center`` (:math:`\mu`) and ``sigma``
    (:math:`\sigma`).
    In addition, parameters ``fwhm`` and ``height`` are included as constraints
    to report full width at half maximum and maximum peak height, respectively.

    .. math::

        f(x; A, \mu, \sigma) = \frac{A}{\sigma\sqrt{2\pi}}\frac{e^{-(\ln(x) - \mu)^2/ 2\sigma^2}}{x}

    """

    def __init__(self, independent_vars=['x'], prefix='', nan_policy='raise',
                 **kwargs):
        kwargs.update({'prefix': prefix, 'nan_policy': nan_policy,
                       'independent_vars': independent_vars})
        super(LognormalModel, self).__init__(lognormal, **kwargs)
        self.set_param_hint('center', min=1.e-19)
        self.set_param_hint('sigma', min=0)

        fmt = ("{prefix:s}amplitude/({prefix:s}sigma*sqrt(2*pi))"
               "*exp({prefix:s}sigma**2/2-{prefix:s}center)")
        self.set_param_hint('height', expr=fmt.format(prefix=self.prefix))
        fmt = ("exp({prefix:s}center-{prefix:s}sigma**2+{prefix:s}sigma*sqrt("
               "2*log(2)))-"
               "exp({prefix:s}center-{prefix:s}sigma**2-{prefix:s}sigma*sqrt("
               "2*log(2)))")
        self.set_param_hint('fwhm', expr=fmt.format(prefix=self.prefix))

    def guess(self, data, x=None, negative=False, **kwargs):
        pars = self.make_params(amplitude=1.0, center=0.0, sigma=0.25)
        pars['%ssigma' % self.prefix].set(min=0.0)
        return update_param_vals(pars, self.prefix, **kwargs)

    __init__.__doc__ = COMMON_INIT_DOC
    guess.__doc__ = COMMON_GUESS_DOC


class DampedOscillatorModel(Model):
    r"""A model based on the Damped Harmonic Oscillator Amplitude
    (see https://en.wikipedia.org/wiki/Harmonic_oscillator#Amplitude_part), with
    three Parameters:  ``amplitude`` (:math:`A`), ``center`` (:math:`\mu`) and
    ``sigma`` (:math:`\sigma`).
    In addition, parameters ``fwhm`` and ``height`` are included as constraints
    to report full width at half maximum and maximum peak height, respectively.

    .. math::

        f(x; A, \mu, \sigma) = \frac{A}{\sqrt{ [1 - (x/\mu)^2]^2 + (2\sigma x/\mu)^2}}

    """

    height_factor = 0.5

    def __init__(self, independent_vars=['x'], prefix='', nan_policy='raise',
                 **kwargs):
        kwargs.update({'prefix': prefix, 'nan_policy': nan_policy,
                       'independent_vars': independent_vars})
        super(DampedOscillatorModel, self).__init__(damped_oscillator, **kwargs)
        self.set_param_hint('sigma', min=0)
        self.set_param_hint('height', expr=height_expr(self))
        fmt = ("sqrt(abs({prefix:s}center**2*(1-2*{prefix:s}sigma**2)+"
               "(2*sqrt({prefix:s}center**4*{prefix:s}sigma**2*"
               "({prefix:s}sigma**2+3)))))-"
               "sqrt(abs({prefix:s}center**2*(1-2*{prefix:s}sigma**2)-"
               "(2*sqrt({prefix:s}center**4*{prefix:s}sigma**2*"
               "({prefix:s}sigma**2+3)))))")
        self.set_param_hint('fwhm', expr=fmt.format(prefix=self.prefix))

    def guess(self, data, x=None, negative=False, **kwargs):
        pars = guess_from_peak(self, data, x, negative,
                               ampscale=0.1, sigscale=0.1)
        return update_param_vals(pars, self.prefix, **kwargs)

    __init__.__doc__ = COMMON_INIT_DOC
    guess.__doc__ = COMMON_GUESS_DOC


class DampedHarmonicOscillatorModel(Model):
    r"""A model based on a variation of the Damped Harmonic Oscillator (see
    https://en.wikipedia.org/wiki/Harmonic_oscillator), following the
    definition given in DAVE/PAN (see https://www.ncnr.nist.gov/dave/) with
    four Parameters: ``amplitude`` (:math:`A`), ``center`` (:math:`\mu`),
    ``sigma`` (:math:`\sigma`), and ``gamma`` (:math:`\gamma`).
    In addition, parameters ``fwhm`` and ``height`` are included as constraints
    to report full width at half maximum and maximum peak height, respectively.

    .. math::

        f(x; A, \mu, \sigma, \gamma) = \frac{A\sigma}{\pi [1 - \exp(-x/\gamma)]}
                \Big[ \frac{1}{(x-\mu)^2 + \sigma^2} - \frac{1}{(x+\mu)^2 + \sigma^2} \Big]

    where :math:`\gamma=kT` k is the Boltzmann constant in :math:`evK^-1`
    and T is the temperature in :math:`K`.

    """

    fwhm_factor = 2.0

    def __init__(self, independent_vars=['x'], prefix='', nan_policy='raise',
                 **kwargs):
        kwargs.update({'prefix': prefix, 'nan_policy': nan_policy,
                       'independent_vars': independent_vars})
<<<<<<< HEAD
        super(DampedHarmonicOscillatorModel, self).__init__(dho,  **kwargs)
        self.set_param_hint('sigma', min=0)
        self.set_param_hint('gamma', min=1.e-19)
        fmt = ("({prefix:s}amplitude*{prefix:s}sigma)/"
               "(pi*(1-exp(-{prefix:s}center/{prefix:s}gamma)))*("
               "1/{prefix:s}sigma**2-1/(4*{prefix:s}center**2+"
               "{prefix:s}sigma**2))")
        self.set_param_hint('height', expr=fmt.format(prefix=self.prefix))
        self.set_param_hint('fwhm', expr=fwhm_expr(self))
=======
        super(DampedHarmonicOscillatorModel, self).__init__(dho, **kwargs)
>>>>>>> 3efb9eaf

    def guess(self, data, x=None, negative=False, **kwargs):
        pars = guess_from_peak(self, data, x, negative,
                               ampscale=0.1, sigscale=0.1)
        pars['%sgamma' % self.prefix].set(value=1.0, min=0.0)
        return update_param_vals(pars, self.prefix, **kwargs)

    __init__.__doc__ = COMMON_INIT_DOC
    guess.__doc__ = COMMON_GUESS_DOC


class ExponentialGaussianModel(Model):
    r"""A model of an Exponentially modified Gaussian distribution
    (see https://en.wikipedia.org/wiki/Exponentially_modified_Gaussian_distribution) with
    four Parameters ``amplitude`` (:math:`A`), ``center`` (:math:`\mu`),
    ``sigma`` (:math:`\sigma`), and  ``gamma`` (:math:`\gamma`).
    In addition, parameters ``fwhm`` and ``height`` are included as constraints
    to report full width at half maximum and maximum peak height, respectively.

    .. math::

        f(x; A, \mu, \sigma, \gamma) = \frac{A\gamma}{2}
        \exp\bigl[\gamma({\mu - x  + \gamma\sigma^2/2})\bigr]
        {\operatorname{erfc}}\Bigl(\frac{\mu + \gamma\sigma^2 - x}{\sqrt{2}\sigma}\Bigr)


    where :func:`erfc` is the complementary error function.

    """

    fwhm_factor = 2*np.sqrt(2*np.log(2))

    def __init__(self, independent_vars=['x'], prefix='', nan_policy='raise',
                 **kwargs):
        kwargs.update({'prefix': prefix, 'nan_policy': nan_policy,
                       'independent_vars': independent_vars})
        super(ExponentialGaussianModel, self).__init__(expgaussian, **kwargs)
        self.set_param_hint('sigma', min=0)
        self.set_param_hint('gamma', min=0, max=20)
        fmt = ("{prefix:s}amplitude*{prefix:s}gamma/2*"
               "exp({prefix:s}gamma**2*{prefix:s}sigma**2/2)*"
               "erfc({prefix:s}gamma*{prefix:s}sigma/sqrt(2))")
        self.set_param_hint('height', expr=fmt.format(prefix=self.prefix))
        self.set_param_hint('fwhm', expr=fwhm_expr(self))

    def guess(self, data, x=None, negative=False, **kwargs):
        pars = guess_from_peak(self, data, x, negative)
        return update_param_vals(pars, self.prefix, **kwargs)

    __init__.__doc__ = COMMON_INIT_DOC
    guess.__doc__ = COMMON_GUESS_DOC


class SkewedGaussianModel(Model):
    r"""A variation of the Exponential Gaussian, this uses a skewed normal distribution
    (see https://en.wikipedia.org/wiki/Skew_normal_distribution), with Parameters
    ``amplitude`` (:math:`A`), ``center`` (:math:`\mu`),  ``sigma`` (:math:`\sigma`),
    and ``gamma`` (:math:`\gamma`).
    In addition, parameters ``fwhm`` and ``height`` are included as constraints
    to report full width at half maximum and maximum peak height, respectively.

    .. math::

       f(x; A, \mu, \sigma, \gamma) = \frac{A}{\sigma\sqrt{2\pi}}
       e^{[{-{(x-\mu)^2}/{{2\sigma}^2}}]} \Bigl\{ 1 +
       {\operatorname{erf}}\bigl[
       \frac{\gamma(x-\mu)}{\sigma\sqrt{2}}
       \bigr] \Bigr\}

    where :func:`erf` is the error function.

    """

    fwhm_factor = 2.354820
    height_factor = 1./np.sqrt(2*np.pi)

    def __init__(self, independent_vars=['x'], prefix='', nan_policy='raise',
                 **kwargs):
        kwargs.update({'prefix': prefix, 'nan_policy': nan_policy,
                       'independent_vars': independent_vars})
        super(SkewedGaussianModel, self).__init__(skewed_gaussian, **kwargs)
        self.set_param_hint('sigma', min=0)
        self.set_param_hint('height', expr=height_expr(self))
        self.set_param_hint('fwhm', expr=fwhm_expr(self))

    def guess(self, data, x=None, negative=False, **kwargs):
        pars = guess_from_peak(self, data, x, negative)
        return update_param_vals(pars, self.prefix, **kwargs)

    __init__.__doc__ = COMMON_INIT_DOC
    guess.__doc__ = COMMON_GUESS_DOC


class DonaichModel(Model):
    r"""A model of an Doniach Sunjic asymmetric lineshape
    (see https://www.casaxps.com/help_manual/line_shapes.htm), used in
    photo-emission, with four Parameters ``amplitude`` (:math:`A`),
    ``center`` (:math:`\mu`), ``sigma`` (:math:`\sigma`), and ``gamma``
    (:math:`\gamma`).
    In addition, parameter ``height`` is included as a constraint.

    .. math::

        f(x; A, \mu, \sigma, \gamma) = \frac{A}{\sigma^{1-\gamma}}
        \frac{\cos\bigl[\pi\gamma/2 + (1-\gamma)
        \arctan{((x - \mu)}/\sigma)\bigr]} {\bigr[1 + (x-\mu)/\sigma\bigl]^{(1-\gamma)/2}}

    """

    def __init__(self, independent_vars=['x'], prefix='', nan_policy='raise',
                 **kwargs):
        kwargs.update({'prefix': prefix, 'nan_policy': nan_policy,
                       'independent_vars': independent_vars})
<<<<<<< HEAD
        super(DonaichModel, self).__init__(donaich,  **kwargs)
        fmt = ("{prefix:s}amplitude/({prefix:s}sigma**(1-{prefix:s}gamma))"
               "*cos(pi*{prefix:s}gamma/2)")
        self.set_param_hint('height', expr=fmt.format(prefix=self.prefix))
=======
        super(DonaichModel, self).__init__(donaich, **kwargs)
>>>>>>> 3efb9eaf

    def guess(self, data, x=None, negative=False, **kwargs):
        pars = guess_from_peak(self, data, x, negative, ampscale=0.5)
        return update_param_vals(pars, self.prefix, **kwargs)

    __init__.__doc__ = COMMON_INIT_DOC
    guess.__doc__ = COMMON_GUESS_DOC


class PowerLawModel(Model):
    r"""A model based on a Power Law (see https://en.wikipedia.org/wiki/Power_law),
    with two Parameters: ``amplitude`` (:math:`A`), and ``exponent`` (:math:`k`), in:

    .. math::

        f(x; A, k) = A x^k

    """

    def __init__(self, independent_vars=['x'], prefix='', nan_policy='raise',
                 **kwargs):
        kwargs.update({'prefix': prefix, 'nan_policy': nan_policy,
                       'independent_vars': independent_vars})
        super(PowerLawModel, self).__init__(powerlaw, **kwargs)

    def guess(self, data, x=None, **kwargs):
        try:
            expon, amp = np.polyfit(np.log(x+1.e-14), np.log(data+1.e-14), 1)
        except TypeError:
            expon, amp = 1, np.log(abs(max(data)+1.e-9))

        pars = self.make_params(amplitude=np.exp(amp), exponent=expon)
        return update_param_vals(pars, self.prefix, **kwargs)

    __init__.__doc__ = COMMON_INIT_DOC
    guess.__doc__ = COMMON_GUESS_DOC


class ExponentialModel(Model):
    r"""A model based on an exponential decay function
    (see https://en.wikipedia.org/wiki/Exponential_decay) with two Parameters:
    ``amplitude`` (:math:`A`), and ``decay`` (:math:`\tau`), in:

    .. math::

        f(x; A, \tau) = A e^{-x/\tau}

    """

    def __init__(self, independent_vars=['x'], prefix='', nan_policy='raise',
                 **kwargs):
        kwargs.update({'prefix': prefix, 'nan_policy': nan_policy,
                       'independent_vars': independent_vars})
        super(ExponentialModel, self).__init__(exponential, **kwargs)

    def guess(self, data, x=None, **kwargs):
        try:
            sval, oval = np.polyfit(x, np.log(abs(data)+1.e-15), 1)
        except TypeError:
            sval, oval = 1., np.log(abs(max(data)+1.e-9))
        pars = self.make_params(amplitude=np.exp(oval), decay=-1.0/sval)
        return update_param_vals(pars, self.prefix, **kwargs)

    __init__.__doc__ = COMMON_INIT_DOC
    guess.__doc__ = COMMON_GUESS_DOC


class StepModel(Model):
    r"""A model based on a Step function, with three Parameters:
    ``amplitude`` (:math:`A`), ``center`` (:math:`\mu`) and ``sigma`` (:math:`\sigma`).

    There are four choices for ``form``:

    - ``linear`` (the default)
    - ``atan`` or ``arctan`` for an arc-tangent function
    - ``erf`` for an error function
    - ``logistic`` for a logistic function (see https://en.wikipedia.org/wiki/Logistic_function)

    The step function starts with a value 0, and ends with a value of
    :math:`A` rising to :math:`A/2` at :math:`\mu`, with :math:`\sigma`
    setting the characteristic width. The functional forms are defined as:

    .. math::
        :nowrap:

        \begin{eqnarray*}
        & f(x; A, \mu, \sigma, {\mathrm{form={}'linear{}'}})  & = A \min{[1, \max{(0,  \alpha)}]} \\
        & f(x; A, \mu, \sigma, {\mathrm{form={}'arctan{}'}})  & = A [1/2 + \arctan{(\alpha)}/{\pi}] \\
        & f(x; A, \mu, \sigma, {\mathrm{form={}'erf{}'}})     & = A [1 + {\operatorname{erf}}(\alpha)]/2 \\
        & f(x; A, \mu, \sigma, {\mathrm{form={}'logistic{}'}})& = A [1 - \frac{1}{1 +  e^{\alpha}} ]
        \end{eqnarray*}

    where :math:`\alpha  = (x - \mu)/{\sigma}`.

    """

    def __init__(self, independent_vars=['x'], prefix='', nan_policy='raise',
                 form='linear', **kwargs):
        kwargs.update({'prefix': prefix, 'nan_policy': nan_policy,
                       'form': form, 'independent_vars': independent_vars})
        super(StepModel, self).__init__(step, **kwargs)

    def guess(self, data, x=None, **kwargs):
        if x is None:
            return
        ymin, ymax = min(data), max(data)
        xmin, xmax = min(x), max(x)
        pars = self.make_params(amplitude=(ymax-ymin),
                                center=(xmax+xmin)/2.0)
        pars['%ssigma' % self.prefix].set(value=(xmax-xmin)/7.0, min=0.0)
        return update_param_vals(pars, self.prefix, **kwargs)

    __init__.__doc__ = COMMON_INIT_DOC
    guess.__doc__ = COMMON_GUESS_DOC


class RectangleModel(Model):
    r"""A model based on a Step-up and Step-down function, with five
    Parameters: ``amplitude`` (:math:`A`), ``center1`` (:math:`\mu_1`),
    ``center2`` (:math:`\mu_2`), `sigma1`` (:math:`\sigma_1`) and
    ``sigma2`` (:math:`\sigma_2`).

    There are four choices for ``form``, which is used for both the Step up
    and the Step down:

    - ``linear`` (the default)
    - ``atan`` or ``arctan`` for an arc-tangent function
    - ``erf`` for an error function
    - ``logistic`` for a logistic function (see https://en.wikipedia.org/wiki/Logistic_function)

    The function starts with a value 0, transitions to a value of
    :math:`A`, taking the value :math:`A/2` at :math:`\mu_1`, with :math:`\sigma_1`
    setting the characteristic width. The function then transitions again to
    the value :math:`A/2` at :math:`\mu_2`, with :math:`\sigma_2` setting the
    characteristic width. The functional forms are defined as:

    .. math::
        :nowrap:

        \begin{eqnarray*}
        &f(x; A, \mu, \sigma, {\mathrm{form={}'linear{}'}})   &= A \{ \min{[1, \max{(0, \alpha_1)}]} + \min{[-1, \max{(0,  \alpha_2)}]} \} \\
        &f(x; A, \mu, \sigma, {\mathrm{form={}'arctan{}'}})   &= A [\arctan{(\alpha_1)} + \arctan{(\alpha_2)}]/{\pi} \\
        &f(x; A, \mu, \sigma, {\mathrm{form={}'erf{}'}})      &= A [{\operatorname{erf}}(\alpha_1) + {\operatorname{erf}}(\alpha_2)]/2 \\
        &f(x; A, \mu, \sigma, {\mathrm{form={}'logistic{}'}}) &= A [1 - \frac{1}{1 + e^{\alpha_1}} - \frac{1}{1 +  e^{\alpha_2}} ]
        \end{eqnarray*}


    where :math:`\alpha_1  = (x - \mu_1)/{\sigma_1}` and
    :math:`\alpha_2  = -(x - \mu_2)/{\sigma_2}`.

    """

    def __init__(self, independent_vars=['x'], prefix='', nan_policy='raise',
                 form='linear', **kwargs):
        kwargs.update({'prefix': prefix, 'nan_policy': nan_policy,
                       'form': form, 'independent_vars': independent_vars})
        super(RectangleModel, self).__init__(rectangle, **kwargs)

        self.set_param_hint('center1')
        self.set_param_hint('center2')
        self.set_param_hint('midpoint',
                            expr='(%scenter1+%scenter2)/2.0' % (self.prefix,
                                                                self.prefix))

    def guess(self, data, x=None, **kwargs):
        if x is None:
            return
        ymin, ymax = min(data), max(data)
        xmin, xmax = min(x), max(x)
        pars = self.make_params(amplitude=(ymax-ymin),
                                center1=(xmax+xmin)/4.0,
                                center2=3*(xmax+xmin)/4.0)
        pars['%ssigma1' % self.prefix].set(value=(xmax-xmin)/7.0, min=0.0)
        pars['%ssigma2' % self.prefix].set(value=(xmax-xmin)/7.0, min=0.0)
        return update_param_vals(pars, self.prefix, **kwargs)

    __init__.__doc__ = COMMON_INIT_DOC
    guess.__doc__ = COMMON_GUESS_DOC


class ExpressionModel(Model):

    idvar_missing = "No independent variable found in\n %s"
    idvar_notfound = "Cannot find independent variables '%s' in\n %s"
    no_prefix = "ExpressionModel does not support `prefix` argument"

    def __init__(self, expr, independent_vars=None, init_script=None,
                 nan_policy='raise', **kws):
        """Generate a model from user-supplied expression.

        Parameters
        ----------
        expr : str
            Mathematical expression for model.
        independent_vars : list of str or None, optional
            Variable names to use as independent variables.
        init_script : str or None, optional
            Initial script to run in asteval interpreter.
        nan_policy : str, optional
            How to handle NaN and missing values in data. Must be one of:
            'raise' (default), 'propagate', or 'omit'. See Notes below.
        missing : str, optional
            Synonym for 'nan_policy' for backward compatibility.
        **kws : optional
            Keyword arguments to pass to :class:`Model`.

        Notes
        -----
        1. each instance of ExpressionModel will create and using its own
           version of an asteval interpreter.

        2. prefix is **not supported** for ExpressionModel.

        3. nan_policy sets what to do when a NaN or missing value is seen in
        the data. Should be one of:

            - 'raise' : Raise a ValueError (default)
            - 'propagate' : do nothing
            - 'omit' : (was 'drop') drop missing data

        4. The `missing` argument is deprecated in lmfit 0.9.8 and will be
        removed in a later version. Use `nan_policy` instead, as it is
        consistent with the Minimizer class.

        """
        # create ast evaluator, load custom functions
        self.asteval = Interpreter()
        for name in lineshapes.functions:
            self.asteval.symtable[name] = getattr(lineshapes, name, None)
        if init_script is not None:
            self.asteval.eval(init_script)

        # save expr as text, parse to ast, save for later use
        self.expr = expr.strip()
        self.astcode = self.asteval.parse(self.expr)

        # find all symbol names found in expression
        sym_names = get_ast_names(self.astcode)

        if independent_vars is None and 'x' in sym_names:
            independent_vars = ['x']
        if independent_vars is None:
            raise ValueError(self.idvar_missing % (self.expr))

        # determine which named symbols are parameter names,
        # try to find all independent variables
        idvar_found = [False]*len(independent_vars)
        param_names = []
        for name in sym_names:
            if name in independent_vars:
                idvar_found[independent_vars.index(name)] = True
            elif name not in param_names and name not in self.asteval.symtable:
                param_names.append(name)

        # make sure we have all independent parameters
        if not all(idvar_found):
            lost = []
            for ix, found in enumerate(idvar_found):
                if not found:
                    lost.append(independent_vars[ix])
            lost = ', '.join(lost)
            raise ValueError(self.idvar_notfound % (lost, self.expr))

        kws['independent_vars'] = independent_vars
        if 'prefix' in kws:
            raise Warning(self.no_prefix)

        def _eval(**kwargs):
            for name, val in kwargs.items():
                self.asteval.symtable[name] = val
            return self.asteval.run(self.astcode)

        kws["nan_policy"] = nan_policy

        super(ExpressionModel, self).__init__(_eval, **kws)

        # set param names here, and other things normally
        # set in _parse_params(), which will be short-circuited.
        self.independent_vars = independent_vars
        self._func_allargs = independent_vars + param_names
        self._param_names = param_names
        self._func_haskeywords = True
        self.def_vals = {}

    def __repr__(self):
        """TODO: docstring in magic method."""
        return "<lmfit.ExpressionModel('%s')>" % (self.expr)

    def _parse_params(self):
        """Over-write ExpressionModel._parse_params with `pass`.

        This prevents normal parsing of function for parameter names.

        """
        pass<|MERGE_RESOLUTION|>--- conflicted
+++ resolved
@@ -726,8 +726,7 @@
                  **kwargs):
         kwargs.update({'prefix': prefix, 'nan_policy': nan_policy,
                        'independent_vars': independent_vars})
-<<<<<<< HEAD
-        super(DampedHarmonicOscillatorModel, self).__init__(dho,  **kwargs)
+        super(DampedHarmonicOscillatorModel, self).__init__(dho, **kwargs)
         self.set_param_hint('sigma', min=0)
         self.set_param_hint('gamma', min=1.e-19)
         fmt = ("({prefix:s}amplitude*{prefix:s}sigma)/"
@@ -736,9 +735,6 @@
                "{prefix:s}sigma**2))")
         self.set_param_hint('height', expr=fmt.format(prefix=self.prefix))
         self.set_param_hint('fwhm', expr=fwhm_expr(self))
-=======
-        super(DampedHarmonicOscillatorModel, self).__init__(dho, **kwargs)
->>>>>>> 3efb9eaf
 
     def guess(self, data, x=None, negative=False, **kwargs):
         pars = guess_from_peak(self, data, x, negative,
@@ -852,14 +848,10 @@
                  **kwargs):
         kwargs.update({'prefix': prefix, 'nan_policy': nan_policy,
                        'independent_vars': independent_vars})
-<<<<<<< HEAD
-        super(DonaichModel, self).__init__(donaich,  **kwargs)
+        super(DonaichModel, self).__init__(donaich, **kwargs)
         fmt = ("{prefix:s}amplitude/({prefix:s}sigma**(1-{prefix:s}gamma))"
                "*cos(pi*{prefix:s}gamma/2)")
         self.set_param_hint('height', expr=fmt.format(prefix=self.prefix))
-=======
-        super(DonaichModel, self).__init__(donaich, **kwargs)
->>>>>>> 3efb9eaf
 
     def guess(self, data, x=None, negative=False, **kwargs):
         pars = guess_from_peak(self, data, x, negative, ampscale=0.5)
